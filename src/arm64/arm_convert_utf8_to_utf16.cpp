--- conflicted
+++ resolved
@@ -28,7 +28,6 @@
     utf16_output += 16; // We wrote 16 16-bit characters.
     return 16; // We consumed 16 bytes.
   }
-<<<<<<< HEAD
 
   // 3 byte sequences are the next most common, as seen in CJK, which has long sequences
   // of these.
@@ -36,49 +35,12 @@
     // We want to take 4 3-byte UTF-8 words and turn them into 4 2-byte UTF-16 words.
     uint16x4_t composed = convert_utf8_3_byte_to_utf16(in);
     // Byte swap if necessary
-    if (!match_system(big_endian))
+    if (!match_system(big_endian)) {
       composed = vreinterpret_u16_u8(vrev16_u8(vreinterpret_u8_u16(composed)));
+    }
     vst1_u16(reinterpret_cast<uint16_t*>(utf16_output), composed);
     utf16_output += 4; // We wrote 4 16-bit characters.
     return 12; // We consumed 12 bytes.
-=======
-  if((utf8_end_of_code_point_mask & 0xffff) == 0xaaaa) {
-    // We want to take 8 2-byte UTF-8 words and turn them into 8 2-byte UTF-16 words.
-    // There is probably a more efficient sequence, but the following might do.
-    uint8x16_t perm = vqtbl1q_u8(in, swap);
-    uint8x16_t ascii = vandq_u8(perm, vreinterpretq_u8_u16(vmovq_n_u16(0x7f)));
-    uint8x16_t highbyte = vandq_u8(perm, vreinterpretq_u8_u16(vmovq_n_u16(0x1f00)));
-    uint8x16_t composed = vorrq_u8(ascii, vreinterpretq_u8_u16(vshrq_n_u16(vreinterpretq_u16_u8(highbyte), 2)));
-    if (!match_system(big_endian)) { composed = vqtbl1q_u8(composed, swap); }
-    vst1q_u8(reinterpret_cast<uint8_t*>(utf16_output), composed);
-    utf16_output += 8; // We wrote 16 bytes, 8 code points.
-    return 16;
-  }
-  if(input_utf8_end_of_code_point_mask == 0x924) {
-    // We want to take 4 3-byte UTF-8 words and turn them into 4 2-byte UTF-16 words.
-    // There is probably a more efficient sequence, but the following might do.
-#ifdef SIMDUTF_REGULAR_VISUAL_STUDIO
-    const uint8x16_t sh = make_uint8x16_t(2, 1, 0, 255, 5, 4, 3, 255, 8, 7, 6, 255, 11, 10, 9, 255);
-#else
-    const uint8x16_t sh = {2, 1, 0, 255, 5, 4, 3, 255, 8, 7, 6, 255, 11, 10, 9, 255};
-#endif
-    uint8x16_t perm = vqtbl1q_u8(in, sh);
-    uint8x16_t ascii =
-        vandq_u8(perm, vreinterpretq_u8_u32(vmovq_n_u32(0x7f))); // 7 or 6 bits
-    uint8x16_t middlebyte =
-        vandq_u8(perm, vreinterpretq_u8_u32(vmovq_n_u32(0x3f00))); // 5 or 6 bits
-    uint8x16_t middlebyte_shifted = vreinterpretq_u8_u32(vshrq_n_u32(vreinterpretq_u32_u8(middlebyte), 2));
-    uint32x4_t highbyte =
-        vreinterpretq_u32_u8(vandq_u8(perm, vreinterpretq_u8_u32(vmovq_n_u32(0x0f0000)))); // 4 bits
-    uint32x4_t highbyte_shifted = vshrq_n_u32(highbyte, 4);
-    uint32x4_t composed =
-        vorrq_u32(vorrq_u32(vreinterpretq_u32_u8(ascii), vreinterpretq_u32_u8(middlebyte_shifted)), highbyte_shifted);
-    uint16x8_t composed_repacked = vmovn_high_u32(vmovn_u32(composed), composed);
-    if (!match_system(big_endian)) { composed_repacked = vreinterpretq_u16_u8(vqtbl1q_u8(vreinterpretq_u8_u16(composed_repacked), swap)); }
-    vst1q_u16(reinterpret_cast<uint16_t*>(utf16_output), composed_repacked);
-    utf16_output += 4;
-    return 12;
->>>>>>> 25cbc995
   }
 
   // 2 byte sequences occur in short bursts in languages like Greek and Russian.
@@ -86,8 +48,9 @@
     // We want to take 6 2-byte UTF-8 words and turn them into 6 2-byte UTF-16 words.
     uint16x8_t composed = convert_utf8_2_byte_to_utf16(in);
     // Byte swap if necessary
-    if (!match_system(big_endian))
+    if (!match_system(big_endian)) {
       composed = vreinterpretq_u16_u8(vrev16q_u8(vreinterpretq_u8_u16(composed)));
+    }
     vst1q_u16(reinterpret_cast<uint16_t *>(utf16_output), composed);
 
     utf16_output += 6; // We wrote 6 16-bit characters.
@@ -103,34 +66,20 @@
 
   if (idx < 64) {
     // SIX (6) input code-words
-<<<<<<< HEAD
     // Convert to UTF-16
     uint16x8_t composed = convert_utf8_1_to_2_byte_to_utf16(in, idx);
     // Byte swap if necessary
-    if (!match_system(big_endian))
+    if (!match_system(big_endian)) {
       composed = vreinterpretq_u16_u8(vrev16q_u8(vreinterpretq_u8_u16(composed)));
+    }
     // Store
     vst1q_u16(reinterpret_cast<uint16_t*>(utf16_output), composed);
     utf16_output += 6; // We wrote 6 16-bit characters.
     return consumed;
-=======
-    // this is a relatively easy scenario
-    // we process SIX (6) input code-words. The max length in bytes of six code
-    // words spanning between 1 and 2 bytes each is 12 bytes.
-    uint8x16_t sh = vld1q_u8(reinterpret_cast<const uint8_t*>(simdutf::tables::utf8_to_utf16::shufutf8[idx]));
-    uint8x16_t perm = vqtbl1q_u8(in, sh);
-    uint8x16_t ascii = vandq_u8(perm, vreinterpretq_u8_u16(vmovq_n_u16(0x7f)));
-    uint8x16_t highbyte = vandq_u8(perm, vreinterpretq_u8_u16(vmovq_n_u16(0x1f00)));
-    uint8x16_t composed = vorrq_u8(ascii, vreinterpretq_u8_u16(vshrq_n_u16(vreinterpretq_u16_u8(highbyte), 2)));
-    if (!match_system(big_endian)) { composed = vqtbl1q_u8(composed, swap); }
-    vst1q_u8(reinterpret_cast<uint8_t*>(utf16_output), composed);
-    utf16_output += 6; // We wrote 12 bytes, 6 code points.
->>>>>>> 25cbc995
   } else if (idx < 145) {
     // FOUR (4) input code-words
     // UTF-16 and UTF-32 use similar algorithms, but UTF-32 skips the narrowing.
     uint8x16_t sh = vld1q_u8(reinterpret_cast<const uint8_t*>(simdutf::tables::utf8_to_utf16::shufutf8[idx]));
-<<<<<<< HEAD
     // XXX: depending on the system scalar instructions might be faster.
     // 1 byte: 00000000 00000000 0ccccccc
     // 2 byte: 00000000 110bbbbb 10cccccc
@@ -165,29 +114,13 @@
     // 3 byte: aaaabbbb bbcccccc
     uint16x4_t composed = vsli_n_u16(middlelow, highperm, 12);
     // Byte swap if necessary
-    if (!match_system(big_endian))
+    if (!match_system(big_endian)) {
       composed = vreinterpret_u16_u8(vrev16_u8(vreinterpret_u8_u16(composed)));
+    }
     vst1_u16(reinterpret_cast<uint16_t*>(utf16_output), composed);
 
     utf16_output += 4; // We wrote 4 16-bit codepoints
     return consumed;
-=======
-    uint8x16_t perm = vqtbl1q_u8(in, sh);
-    uint8x16_t ascii =
-        vandq_u8(perm, vreinterpretq_u8_u32(vmovq_n_u32(0x7f))); // 7 or 6 bits
-    uint8x16_t middlebyte =
-        vandq_u8(perm, vreinterpretq_u8_u32(vmovq_n_u32(0x3f00))); // 5 or 6 bits
-    uint8x16_t middlebyte_shifted = vreinterpretq_u8_u32(vshrq_n_u32(vreinterpretq_u32_u8(middlebyte), 2));
-    uint32x4_t highbyte =
-        vreinterpretq_u32_u8(vandq_u8(perm, vreinterpretq_u8_u32(vmovq_n_u32(0x0f0000)))); // 4 bits
-    uint32x4_t highbyte_shifted = vshrq_n_u32(highbyte, 4);
-    uint32x4_t composed =
-        vorrq_u32(vorrq_u32(vreinterpretq_u32_u8(ascii), vreinterpretq_u32_u8(middlebyte_shifted)), highbyte_shifted);
-    uint16x8_t composed_repacked = vmovn_high_u32(vmovn_u32(composed), composed);
-    if (!match_system(big_endian)) { composed_repacked = vreinterpretq_u16_u8(vqtbl1q_u8(vreinterpretq_u8_u16(composed_repacked), swap)); }
-    vst1q_u16(reinterpret_cast<uint16_t*>(utf16_output), composed_repacked);
-    utf16_output += 4;
->>>>>>> 25cbc995
   } else if (idx < 209) {
     // THREE (3) input code-words
     if (input_utf8_end_of_code_point_mask == 0x888) {
@@ -233,8 +166,9 @@
       // 110111CC CCDDDDDD|110110AA BBBBBBCC
       uint16x8_t composed = vaddq_u16(blend, magic_with_low_2);
       // Byte swap if necessary
-      if (!match_system(big_endian))
+      if (!match_system(big_endian)) {
         composed = vreinterpretq_u16_u8(vrev16q_u8(vreinterpretq_u8_u16(composed)));
+      }
       vst1q_u16(reinterpret_cast<uint16_t *>(utf16_output), composed);
       utf16_output += 6; // We 3 32-bit surrogate pairs.
       return 12; // We consumed 12 bytes.
@@ -296,8 +230,9 @@
     // 4 byte: 110110AA BBBBBBCC|110111CC CCDDDDDD
     uint32x4_t selected = vbslq_u32(is_pair, surrogates, composed);
     // Byte swap if necessary
-    if (!match_system(big_endian))
+    if (!match_system(big_endian)) {
       selected = vreinterpretq_u32_u8(vrev16q_u8(vreinterpretq_u8_u32(selected)));
+    }
     // Attempting to shuffle and store would be complex, just scalarize.
     uint32_t buffer[4];
     vst1q_u32(buffer, selected);
