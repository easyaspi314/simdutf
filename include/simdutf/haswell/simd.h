#ifndef SIMDUTF_HASWELL_SIMD_H
#define SIMDUTF_HASWELL_SIMD_H


namespace simdutf {
namespace SIMDUTF_IMPLEMENTATION {
namespace {
namespace simd {

  // Forward-declared so they can be used by splat and friends.
  template<typename Child>
  struct base {
    __m256i value;

    // Zero constructor
    simdutf_really_inline base() : value{__m256i()} {}

    // Conversion from SIMD register
    simdutf_really_inline base(const __m256i _value) : value(_value) {}

    // Conversion to SIMD register
    simdutf_really_inline operator const __m256i&() const { return this->value; }
    simdutf_really_inline operator __m256i&() { return this->value; }
    simdutf_really_inline void store_ascii_as_utf16(char16_t * ptr) const {
      _mm256_storeu_si256(reinterpret_cast<__m256i *>(ptr), _mm256_cvtepu8_epi16(_mm256_castsi256_si128(*this)));
      _mm256_storeu_si256(reinterpret_cast<__m256i *>(ptr + 16), _mm256_cvtepu8_epi16(_mm256_extractf128_si256(*this,1)));
    }
    // Bit operations
    simdutf_really_inline Child operator|(const Child other) const { return _mm256_or_si256(*this, other); }
    simdutf_really_inline Child operator&(const Child other) const { return _mm256_and_si256(*this, other); }
    simdutf_really_inline Child operator^(const Child other) const { return _mm256_xor_si256(*this, other); }
    simdutf_really_inline Child bit_andnot(const Child other) const { return _mm256_andnot_si256(other, *this); }
    simdutf_really_inline Child& operator|=(const Child other) { auto this_cast = static_cast<Child*>(this); *this_cast = *this_cast | other; return *this_cast; }
    simdutf_really_inline Child& operator&=(const Child other) { auto this_cast = static_cast<Child*>(this); *this_cast = *this_cast & other; return *this_cast; }
    simdutf_really_inline Child& operator^=(const Child other) { auto this_cast = static_cast<Child*>(this); *this_cast = *this_cast ^ other; return *this_cast; }
  };

  // Forward-declared so they can be used by splat and friends.
  template<typename T>
  struct simd8;

  template<typename T, typename Mask=simd8<bool>>
  struct base8: base<simd8<T>> {
    typedef uint32_t bitmask_t;
    typedef uint64_t bitmask2_t;

    simdutf_really_inline base8() : base<simd8<T>>() {}
    simdutf_really_inline base8(const __m256i _value) : base<simd8<T>>(_value) {}

    simdutf_really_inline Mask operator==(const simd8<T> other) const { return _mm256_cmpeq_epi8(*this, other); }

    static const int SIZE = sizeof(base<T>::value);

    template<int N=1>
    simdutf_really_inline simd8<T> prev(const simd8<T> prev_chunk) const {
      return _mm256_alignr_epi8(*this, _mm256_permute2x128_si256(prev_chunk, *this, 0x21), 16 - N);
    }
  };

  // SIMD byte mask type (returned by things like eq and gt)
  template<>
  struct simd8<bool>: base8<bool> {
    static simdutf_really_inline simd8<bool> splat(bool _value) { return _mm256_set1_epi8(uint8_t(-(!!_value))); }

    simdutf_really_inline simd8<bool>() : base8() {}
    simdutf_really_inline simd8<bool>(const __m256i _value) : base8<bool>(_value) {}
    // Splat constructor
    simdutf_really_inline simd8<bool>(bool _value) : base8<bool>(splat(_value)) {}

    simdutf_really_inline int to_bitmask() const { return _mm256_movemask_epi8(*this); }
    simdutf_really_inline bool any() const { return !_mm256_testz_si256(*this, *this); }
    simdutf_really_inline simd8<bool> operator~() const { return *this ^ true; }
  };

  template<typename T>
  struct base8_numeric: base8<T> {
    static simdutf_really_inline simd8<T> splat(T _value) { return _mm256_set1_epi8(_value); }
    static simdutf_really_inline simd8<T> zero() { return _mm256_setzero_si256(); }
    static simdutf_really_inline simd8<T> load(const T values[32]) {
      return _mm256_loadu_si256(reinterpret_cast<const __m256i *>(values));
    }
    // Repeat 16 values as many times as necessary (usually for lookup tables)
    static simdutf_really_inline simd8<T> repeat_16(
      T v0,  T v1,  T v2,  T v3,  T v4,  T v5,  T v6,  T v7,
      T v8,  T v9,  T v10, T v11, T v12, T v13, T v14, T v15
    ) {
      return simd8<T>(
        v0, v1, v2, v3, v4, v5, v6, v7,
        v8, v9, v10,v11,v12,v13,v14,v15,
        v0, v1, v2, v3, v4, v5, v6, v7,
        v8, v9, v10,v11,v12,v13,v14,v15
      );
    }

    simdutf_really_inline base8_numeric() : base8<T>() {}
    simdutf_really_inline base8_numeric(const __m256i _value) : base8<T>(_value) {}

    // Store to array
    simdutf_really_inline void store(T dst[32]) const { return _mm256_storeu_si256(reinterpret_cast<__m256i *>(dst), *this); }

    // Addition/subtraction are the same for signed and unsigned
    simdutf_really_inline simd8<T> operator+(const simd8<T> other) const { return _mm256_add_epi8(*this, other); }
    simdutf_really_inline simd8<T> operator-(const simd8<T> other) const { return _mm256_sub_epi8(*this, other); }
    simdutf_really_inline simd8<T>& operator+=(const simd8<T> other) { *this = *this + other; return *static_cast<simd8<T>*>(this); }
    simdutf_really_inline simd8<T>& operator-=(const simd8<T> other) { *this = *this - other; return *static_cast<simd8<T>*>(this); }

    // Override to distinguish from bool version
    simdutf_really_inline simd8<T> operator~() const { return *this ^ 0xFFu; }

    // Perform a lookup assuming the value is between 0 and 16 (undefined behavior for out of range values)
    template<typename L>
    simdutf_really_inline simd8<L> lookup_16(simd8<L> lookup_table) const {
      return _mm256_shuffle_epi8(lookup_table, *this);
    }

    template<typename L>
    simdutf_really_inline simd8<L> lookup_16(
        L replace0,  L replace1,  L replace2,  L replace3,
        L replace4,  L replace5,  L replace6,  L replace7,
        L replace8,  L replace9,  L replace10, L replace11,
        L replace12, L replace13, L replace14, L replace15) const {
      return lookup_16(simd8<L>::repeat_16(
        replace0,  replace1,  replace2,  replace3,
        replace4,  replace5,  replace6,  replace7,
        replace8,  replace9,  replace10, replace11,
        replace12, replace13, replace14, replace15
      ));
    }
  };
  
  
  // Signed bytes
  template<>
  struct simd8<int8_t> : base8_numeric<int8_t> {
    simdutf_really_inline simd8() : base8_numeric<int8_t>() {}
    simdutf_really_inline simd8(const __m256i _value) : base8_numeric<int8_t>(_value) {}
    // Splat constructor
    simdutf_really_inline simd8(int8_t _value) : simd8(splat(_value)) {}
    // Array constructor
    simdutf_really_inline simd8(const int8_t values[32]) : simd8(load(values)) {}
    simdutf_really_inline operator simd8<uint8_t>() const;

    // Member-by-member initialization
    simdutf_really_inline simd8(
      int8_t v0,  int8_t v1,  int8_t v2,  int8_t v3,  int8_t v4,  int8_t v5,  int8_t v6,  int8_t v7,
      int8_t v8,  int8_t v9,  int8_t v10, int8_t v11, int8_t v12, int8_t v13, int8_t v14, int8_t v15,
      int8_t v16, int8_t v17, int8_t v18, int8_t v19, int8_t v20, int8_t v21, int8_t v22, int8_t v23,
      int8_t v24, int8_t v25, int8_t v26, int8_t v27, int8_t v28, int8_t v29, int8_t v30, int8_t v31
    ) : simd8(_mm256_setr_epi8(
      v0, v1, v2, v3, v4, v5, v6, v7,
      v8, v9, v10,v11,v12,v13,v14,v15,
      v16,v17,v18,v19,v20,v21,v22,v23,
      v24,v25,v26,v27,v28,v29,v30,v31
    )) {}
    // Repeat 16 values as many times as necessary (usually for lookup tables)
    simdutf_really_inline static simd8<int8_t> repeat_16(
      int8_t v0,  int8_t v1,  int8_t v2,  int8_t v3,  int8_t v4,  int8_t v5,  int8_t v6,  int8_t v7,
      int8_t v8,  int8_t v9,  int8_t v10, int8_t v11, int8_t v12, int8_t v13, int8_t v14, int8_t v15
    ) {
      return simd8<int8_t>(
        v0, v1, v2, v3, v4, v5, v6, v7,
        v8, v9, v10,v11,v12,v13,v14,v15,
        v0, v1, v2, v3, v4, v5, v6, v7,
        v8, v9, v10,v11,v12,v13,v14,v15
      );
    }
    simdutf_really_inline bool is_ascii() const { return _mm256_movemask_epi8(*this) == 0; }
    // Order-sensitive comparisons
    simdutf_really_inline simd8<int8_t> max_val(const simd8<int8_t> other) const { return _mm256_max_epi8(*this, other); }
    simdutf_really_inline simd8<int8_t> min_val(const simd8<int8_t> other) const { return _mm256_min_epi8(*this, other); }
    simdutf_really_inline simd8<bool> operator>(const simd8<int8_t> other) const { return _mm256_cmpgt_epi8(*this, other); }
    simdutf_really_inline simd8<bool> operator<(const simd8<int8_t> other) const { return _mm256_cmpgt_epi8(other, *this); }
  };

  // Unsigned bytes
  template<>
  struct simd8<uint8_t>: base8_numeric<uint8_t> {
    simdutf_really_inline simd8() : base8_numeric<uint8_t>() {}
    simdutf_really_inline simd8(const __m256i _value) : base8_numeric<uint8_t>(_value) {}
    // Splat constructor
    simdutf_really_inline simd8(uint8_t _value) : simd8(splat(_value)) {}
    // Array constructor
    simdutf_really_inline simd8(const uint8_t values[32]) : simd8(load(values)) {}
    // Member-by-member initialization
    simdutf_really_inline simd8(
      uint8_t v0,  uint8_t v1,  uint8_t v2,  uint8_t v3,  uint8_t v4,  uint8_t v5,  uint8_t v6,  uint8_t v7,
      uint8_t v8,  uint8_t v9,  uint8_t v10, uint8_t v11, uint8_t v12, uint8_t v13, uint8_t v14, uint8_t v15,
      uint8_t v16, uint8_t v17, uint8_t v18, uint8_t v19, uint8_t v20, uint8_t v21, uint8_t v22, uint8_t v23,
      uint8_t v24, uint8_t v25, uint8_t v26, uint8_t v27, uint8_t v28, uint8_t v29, uint8_t v30, uint8_t v31
    ) : simd8(_mm256_setr_epi8(
      v0, v1, v2, v3, v4, v5, v6, v7,
      v8, v9, v10,v11,v12,v13,v14,v15,
      v16,v17,v18,v19,v20,v21,v22,v23,
      v24,v25,v26,v27,v28,v29,v30,v31
    )) {}
    // Repeat 16 values as many times as necessary (usually for lookup tables)
    simdutf_really_inline static simd8<uint8_t> repeat_16(
      uint8_t v0,  uint8_t v1,  uint8_t v2,  uint8_t v3,  uint8_t v4,  uint8_t v5,  uint8_t v6,  uint8_t v7,
      uint8_t v8,  uint8_t v9,  uint8_t v10, uint8_t v11, uint8_t v12, uint8_t v13, uint8_t v14, uint8_t v15
    ) {
      return simd8<uint8_t>(
        v0, v1, v2, v3, v4, v5, v6, v7,
        v8, v9, v10,v11,v12,v13,v14,v15,
        v0, v1, v2, v3, v4, v5, v6, v7,
        v8, v9, v10,v11,v12,v13,v14,v15
      );
    }
    simdutf_really_inline operator simd8<int8_t>() const { return this->value; }


    // Saturated math
    simdutf_really_inline simd8<uint8_t> saturating_add(const simd8<uint8_t> other) const { return _mm256_adds_epu8(*this, other); }
    simdutf_really_inline simd8<uint8_t> saturating_sub(const simd8<uint8_t> other) const { return _mm256_subs_epu8(*this, other); }

    // Order-specific operations
    simdutf_really_inline simd8<uint8_t> max_val(const simd8<uint8_t> other) const { return _mm256_max_epu8(*this, other); }
    simdutf_really_inline simd8<uint8_t> min_val(const simd8<uint8_t> other) const { return _mm256_min_epu8(other, *this); }
    // Same as >, but only guarantees true is nonzero (< guarantees true = -1)
    simdutf_really_inline simd8<uint8_t> gt_bits(const simd8<uint8_t> other) const { return this->saturating_sub(other); }
    // Same as <, but only guarantees true is nonzero (< guarantees true = -1)
    simdutf_really_inline simd8<uint8_t> lt_bits(const simd8<uint8_t> other) const { return other.saturating_sub(*this); }
    simdutf_really_inline simd8<bool> operator<=(const simd8<uint8_t> other) const { return other.max_val(*this) == other; }
    simdutf_really_inline simd8<bool> operator>=(const simd8<uint8_t> other) const { return other.min_val(*this) == other; }
    simdutf_really_inline simd8<bool> operator>(const simd8<uint8_t> other) const { return this->gt_bits(other).any_bits_set(); }
    simdutf_really_inline simd8<bool> operator<(const simd8<uint8_t> other) const { return this->lt_bits(other).any_bits_set(); }

    // Bit-specific operations
    simdutf_really_inline simd8<bool> bits_not_set() const { return *this == uint8_t(0); }
    simdutf_really_inline simd8<bool> bits_not_set(simd8<uint8_t> bits) const { return (*this & bits).bits_not_set(); }
    simdutf_really_inline simd8<bool> any_bits_set() const { return ~this->bits_not_set(); }
    simdutf_really_inline simd8<bool> any_bits_set(simd8<uint8_t> bits) const { return ~this->bits_not_set(bits); }
    simdutf_really_inline bool is_ascii() const { return _mm256_movemask_epi8(*this) == 0; }
    simdutf_really_inline bool bits_not_set_anywhere() const { return _mm256_testz_si256(*this, *this); }
    simdutf_really_inline bool any_bits_set_anywhere() const { return !bits_not_set_anywhere(); }
    simdutf_really_inline bool bits_not_set_anywhere(simd8<uint8_t> bits) const { return _mm256_testz_si256(*this, bits); }
    simdutf_really_inline bool any_bits_set_anywhere(simd8<uint8_t> bits) const { return !bits_not_set_anywhere(bits); }
    template<int N>
    simdutf_really_inline simd8<uint8_t> shr() const { return simd8<uint8_t>(_mm256_srli_epi16(*this, N)) & uint8_t(0xFFu >> N); }
    template<int N>
    simdutf_really_inline simd8<uint8_t> shl() const { return simd8<uint8_t>(_mm256_slli_epi16(*this, N)) & uint8_t(0xFFu << N); }
    // Get one of the bits and make a bitmask out of it.
    // e.g. value.get_bit<7>() gets the high bit
    template<int N>
    simdutf_really_inline int get_bit() const { return _mm256_movemask_epi8(_mm256_slli_epi16(*this, 7-N)); }
  };

<<<<<<< HEAD
  // Unsigned bytes
  template<>
  struct simd8<uint16_t>: base<uint16_t> {
    simdutf_really_inline simd8() : base<uint16_t>() {}
    static simdutf_really_inline simd8<uint16_t> splat(uint16_t _value) { return _mm256_set1_epi16(_value); }
    static simdutf_really_inline simd8<uint16_t> load(const uint16_t values[16]) {
      return _mm256_loadu_si256(reinterpret_cast<const __m256i *>(values));
    }
    simdutf_really_inline simd8(const __m256i _value) : base<uint16_t>(_value) {}
    // Splat constructor
    simdutf_really_inline simd8(uint16_t _value) : simd8(splat(_value)) {}
    // Array constructor
    simdutf_really_inline simd8(const uint16_t values[16]) : simd8(load(values)) {}
    // Member-by-member initialization
    simdutf_really_inline simd8(
      uint16_t v0,  uint16_t v1,  uint16_t v2,  uint16_t v3,  uint16_t v4,  uint16_t v5,  uint16_t v6,  uint16_t v7,
      uint16_t v8,  uint16_t v9,  uint16_t v10, uint16_t v11, uint16_t v12, uint16_t v13, uint16_t v14, uint16_t v15
    ) : simd8(_mm256_setr_epi16(
      v0, v1, v2, v3, v4, v5, v6, v7,
      v8, v9, v10,v11,v12,v13,v14,v15
    )) {}
    // Saturated math
    simdutf_really_inline simd8<uint16_t> saturating_add(const simd8<uint16_t> other) const { return _mm256_adds_epu16(*this, other); }
    simdutf_really_inline simd8<uint16_t> saturating_sub(const simd8<uint16_t> other) const { return _mm256_subs_epu16(*this, other); }

    // Order-specific operations
    simdutf_really_inline simd8<uint16_t> max_val(const simd8<uint16_t> other) const { return _mm256_max_epu16(*this, other); }
    simdutf_really_inline simd8<uint16_t> min_val(const simd8<uint16_t> other) const { return _mm256_min_epu16(other, *this); }
    // Same as >, but only guarantees true is nonzero (< guarantees true = -1)
    simdutf_really_inline simd8<uint16_t> gt_bits(const simd8<uint16_t> other) const { return this->saturating_sub(other); }
    // Same as <, but only guarantees true is nonzero (< guarantees true = -1)
    simdutf_really_inline simd8<uint16_t> lt_bits(const simd8<uint16_t> other) const { return other.saturating_sub(*this); }
    simdutf_really_inline simd8<bool> operator<=(const simd8<uint16_t> other) const { return other.max_val(*this) == other; }
    simdutf_really_inline simd8<bool> operator>=(const simd8<uint16_t> other) const { return other.min_val(*this) == other; }
    simdutf_really_inline simd8<bool> operator>(const simd8<uint16_t> other) const { return this->gt_bits(other).any_bits_set(); }
    simdutf_really_inline simd8<bool> operator<(const simd8<uint16_t> other) const { return this->lt_bits(other).any_bits_set(); }
    simdutf_really_inline simd8<bool> operator==(const simd8<uint16_t> other) const { return _mm256_cmpeq_epi16(*this, other); }
    simdutf_really_inline simd8<bool> operator&(const simd8<uint16_t> other) const { return _mm256_and_si256(*this, other); }
    simdutf_really_inline simd8<bool> operator|(const simd8<uint16_t> other) const { return _mm256_or_si256(*this, other); }

    // Bit-specific operations
    simdutf_really_inline simd8<bool> bits_not_set() const { return *this == uint8_t(0); }
    simdutf_really_inline simd8<bool> any_bits_set() const { return ~this->bits_not_set(); }
    simdutf_really_inline bool bits_not_set_anywhere() const { return _mm256_testz_si256(*this, *this); }
    simdutf_really_inline bool any_bits_set_anywhere() const { return !bits_not_set_anywhere(); }
    simdutf_really_inline bool bits_not_set_anywhere(simd8<uint16_t> bits) const { return _mm256_testz_si256(*this, bits); }
    simdutf_really_inline bool any_bits_set_anywhere(simd8<uint16_t> bits) const { return !bits_not_set_anywhere(bits); }
  };

=======
 
  simdutf_really_inline simd8<int8_t>::operator simd8<uint8_t>() const { return this->value; }
>>>>>>> 290142ab

  template<typename T>
  struct simd8x64 {
    static constexpr int NUM_CHUNKS = 64 / sizeof(simd8<T>);
    static_assert(NUM_CHUNKS == 2, "Haswell kernel should use two registers per 64-byte block.");
    const simd8<T> chunks[NUM_CHUNKS];

    simd8x64(const simd8x64<T>& o) = delete; // no copy allowed
    simd8x64<T>& operator=(const simd8<T> other) = delete; // no assignment allowed
    simd8x64() = delete; // no default constructor allowed

    simdutf_really_inline simd8x64(const simd8<T> chunk0, const simd8<T> chunk1) : chunks{chunk0, chunk1} {}
    simdutf_really_inline simd8x64(const T* ptr) : chunks{simd8<T>::load(ptr), simd8<T>::load(ptr+sizeof(simd8<T>)/sizeof(T))} {}

    simdutf_really_inline void store(T* ptr) const {
      this->chunks[0].store(ptr+sizeof(simd8<T>)*0/sizeof(T));
      this->chunks[1].store(ptr+sizeof(simd8<T>)*1/sizeof(T));
    }

    simdutf_really_inline uint64_t to_bitmask() const {
      uint64_t r_lo = uint32_t(this->chunks[0].to_bitmask());
      uint64_t r_hi =                       this->chunks[1].to_bitmask();
      return r_lo | (r_hi << 32);
    }

    simdutf_really_inline simd8<T> reduce_or() const {
      return this->chunks[0] | this->chunks[1];
    }

    simdutf_really_inline bool is_ascii() const {
      return this->reduce_or().is_ascii();
    }

    simdutf_really_inline void store_ascii_as_utf16(char16_t * ptr) const {
      this->chunks[0].store_ascii_as_utf16(ptr+sizeof(simd8<T>)*0);
      this->chunks[1].store_ascii_as_utf16(ptr+sizeof(simd8<T>));
    }

    simdutf_really_inline simd8x64<T> bit_or(const T m) const {
      const simd8<T> mask = simd8<T>::splat(m);
      return simd8x64<T>(
        this->chunks[0] | mask,
        this->chunks[1] | mask
      );
    }

    simdutf_really_inline uint64_t eq(const T m) const {
      const simd8<T> mask = simd8<T>::splat(m);
      return  simd8x64<bool>(
        this->chunks[0] == mask,
        this->chunks[1] == mask
      ).to_bitmask();
    }

    simdutf_really_inline uint64_t eq(const simd8x64<uint8_t> &other) const {
      return  simd8x64<bool>(
        this->chunks[0] == other.chunks[0],
        this->chunks[1] == other.chunks[1]
      ).to_bitmask();
    }

    simdutf_really_inline uint64_t lteq(const T m) const {
      const simd8<T> mask = simd8<T>::splat(m);
      return  simd8x64<bool>(
        this->chunks[0] <= mask,
        this->chunks[1] <= mask
      ).to_bitmask();
    }

    simdutf_really_inline uint64_t in_range(const T low, const T high) const {
      const simd8<T> mask_low = simd8<T>::splat(low);
      const simd8<T> mask_high = simd8<T>::splat(high);

      return  simd8x64<bool>(
        (this->chunks[0] <= mask_high) & (this->chunks[0] >= mask_low),
        (this->chunks[1] <= mask_high) & (this->chunks[1] >= mask_low),
        (this->chunks[2] <= mask_high) & (this->chunks[2] >= mask_low),
        (this->chunks[3] <= mask_high) & (this->chunks[3] >= mask_low)
      ).to_bitmask();
    }
    simdutf_really_inline uint64_t not_in_range(const T low, const T high) const {
      const simd8<T> mask_low = simd8<T>::splat(low);
      const simd8<T> mask_high = simd8<T>::splat(high);
      return  simd8x64<bool>(
        (this->chunks[0] > mask_high) | (this->chunks[0] < mask_low),
        (this->chunks[1] > mask_high) | (this->chunks[1] < mask_low)
      ).to_bitmask();
    }
    simdutf_really_inline uint64_t lt(const T m) const {
      const simd8<T> mask = simd8<T>::splat(m);
      return  simd8x64<bool>(
        this->chunks[0] < mask,
        this->chunks[1] < mask
      ).to_bitmask();
    }
  }; // struct simd8x64<T>

} // namespace simd

} // unnamed namespace
} // namespace SIMDUTF_IMPLEMENTATION
} // namespace simdutf

#endif // SIMDUTF_HASWELL_SIMD_H<|MERGE_RESOLUTION|>--- conflicted
+++ resolved
@@ -243,8 +243,8 @@
     template<int N>
     simdutf_really_inline int get_bit() const { return _mm256_movemask_epi8(_mm256_slli_epi16(*this, 7-N)); }
   };
-
-<<<<<<< HEAD
+  simdutf_really_inline simd8<int8_t>::operator simd8<uint8_t>() const { return this->value; }
+
   // Unsigned bytes
   template<>
   struct simd8<uint16_t>: base<uint16_t> {
@@ -294,10 +294,7 @@
     simdutf_really_inline bool any_bits_set_anywhere(simd8<uint16_t> bits) const { return !bits_not_set_anywhere(bits); }
   };
 
-=======
  
-  simdutf_really_inline simd8<int8_t>::operator simd8<uint8_t>() const { return this->value; }
->>>>>>> 290142ab
 
   template<typename T>
   struct simd8x64 {
